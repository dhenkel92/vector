//! Annotates events with pod metadata.

#![deny(missing_docs)]

use super::path_helpers::{parse_log_file_path, LogFileInfo};
use crate::{
    event::{LogEvent, LookupBuf, Lookup, Segment},
    kubernetes as k8s, Event,
};
use evmap::ReadHandle;
use k8s_openapi::{
    api::core::v1::{Container, Pod, PodSpec, PodStatus},
    apimachinery::pkg::apis::meta::v1::ObjectMeta,
};
use serde::{Deserialize, Serialize};

#[derive(Deserialize, Serialize, Debug, Clone)]
#[serde(deny_unknown_fields, default)]
pub struct FieldsSpec {
<<<<<<< HEAD
    pub pod_name: LookupBuf,
    pub pod_namespace: LookupBuf,
    pub pod_uid: LookupBuf,
    pub pod_labels: LookupBuf,
    pub pod_node_name: LookupBuf,
    pub container_name: LookupBuf,
    pub container_image: LookupBuf,
=======
    pub pod_name: String,
    pub pod_namespace: String,
    pub pod_uid: String,
    pub pod_ip: String,
    pub pod_ips: String,
    pub pod_labels: String,
    pub pod_node_name: String,
    pub container_name: String,
    pub container_image: String,
>>>>>>> fae73712
}

impl Default for FieldsSpec {
    fn default() -> Self {
        Self {
<<<<<<< HEAD
            pod_name: LookupBuf::from("kubernetes.pod_name"),
            pod_namespace: LookupBuf::from("kubernetes.pod_namespace"),
            pod_uid: LookupBuf::from("kubernetes.pod_uid"),
            pod_labels: LookupBuf::from("kubernetes.pod_labels"),
            pod_node_name: LookupBuf::from("kubernetes.pod_node_name"),
            container_name: LookupBuf::from("kubernetes.container_name"),
            container_image: LookupBuf::from("kubernetes.container_image"),
=======
            pod_name: "kubernetes.pod_name".to_owned(),
            pod_namespace: "kubernetes.pod_namespace".to_owned(),
            pod_uid: "kubernetes.pod_uid".to_owned(),
            pod_ip: "kubernetes.pod_ip".to_owned(),
            pod_ips: "kubernetes.pod_ips".to_owned(),
            pod_labels: "kubernetes.pod_labels".to_owned(),
            pod_node_name: "kubernetes.pod_node_name".to_owned(),
            container_name: "kubernetes.container_name".to_owned(),
            container_image: "kubernetes.container_image".to_owned(),
>>>>>>> fae73712
        }
    }
}

/// Annotate the event with pod metadata.
pub struct PodMetadataAnnotator {
    pods_state_reader: ReadHandle<String, k8s::state::evmap::Value<Pod>>,
    fields_spec: FieldsSpec,
}

impl PodMetadataAnnotator {
    /// Create a new [`PodMetadataAnnotator`].
    pub fn new(
        pods_state_reader: ReadHandle<String, k8s::state::evmap::Value<Pod>>,
        fields_spec: FieldsSpec,
    ) -> Self {
        Self {
            pods_state_reader,
            fields_spec,
        }
    }
}

impl PodMetadataAnnotator {
    /// Annotates an event with the information from the [`Pod::metadata`].
    /// The event has to be obtained from kubernetes log file, and have a
    /// [`FILE_KEY`] field set with a file that the line came from.
    pub fn annotate(&self, event: &mut Event, file: &str) -> Option<()> {
        let log = event.as_mut_log();
        let file_info = parse_log_file_path(file)?;
        let guard = self.pods_state_reader.get(file_info.pod_uid)?;
        let entry = guard.get_one()?;
        let pod: &Pod = entry.as_ref();

        annotate_from_file_info(log, &self.fields_spec, &file_info);
        annotate_from_metadata(log, &self.fields_spec, &pod.metadata);

        if let Some(ref pod_spec) = pod.spec {
            annotate_from_pod_spec(log, &self.fields_spec, pod_spec);

            let container = pod_spec
                .containers
                .iter()
                .find(|c| c.name == file_info.container_name);
            if let Some(container) = container {
                annotate_from_container(log, &self.fields_spec, container);
            }
        }

        if let Some(ref pod_status) = pod.status {
            annotate_from_pod_status(log, &self.fields_spec, pod_status);
        }
        Some(())
    }
}

fn annotate_from_file_info(
    log: &mut LogEvent,
    fields_spec: &FieldsSpec,
    file_info: &LogFileInfo<'_>,
) {
    log.insert(
        fields_spec.container_name.clone(),
        file_info.container_name.to_owned(),
    );
}

fn annotate_from_metadata(log: &mut LogEvent, fields_spec: &FieldsSpec, metadata: &ObjectMeta) {
    for (key, val) in [
        (fields_spec.pod_name, metadata.name),
        (fields_spec.pod_namespace, metadata.namespace),
        (fields_spec.pod_uid, metadata.uid),
    ]
    .iter()
    {
        if let Some(val) = val {
            log.insert(key.clone(), val.to_owned());
        }
    }

    if let Some(labels) = &metadata.labels {
        // Calculate and cache the prefix path.
        let prefix_path = fields_spec.pod_labels;
        for (key, val) in labels.iter() {
            let mut path = prefix_path.clone();
            path.push(Segment::field(key).into());
            log.insert(path, val.to_owned());
        }
    }
}

fn annotate_from_pod_spec(log: &mut LogEvent, fields_spec: &FieldsSpec, pod_spec: &PodSpec) {
    for (key, val) in [(fields_spec.pod_node_name, pod_spec.node_name)].iter() {
        if let Some(val) = val {
            log.insert(key.clone(), val.to_owned());
        }
    }
}

fn annotate_from_pod_status(log: &mut LogEvent, fields_spec: &FieldsSpec, pod_status: &PodStatus) {
    for (ref key, ref val) in [(&fields_spec.pod_ip, &pod_status.pod_ip)].iter() {
        if let Some(val) = val {
            log.insert(key, val.to_owned());
        }
    }

    for (ref key, ref val) in [(&fields_spec.pod_ips, &pod_status.pod_ips)].iter() {
        if let Some(val) = val {
            let inner: Vec<String> = val
                .iter()
                .filter_map(|v| v.ip.clone())
                .collect::<Vec<String>>();
            log.insert(key, inner);
        }
    }
}

fn annotate_from_container(log: &mut LogEvent, fields_spec: &FieldsSpec, container: &Container) {
    for (key, val) in [(fields_spec.container_image, container.image)].iter() {
        if let Some(val) = val {
            log.insert(key.clone(), val.to_owned());
        }
    }
}

#[cfg(test)]
mod tests {
    use super::*;
    use k8s_openapi::api::core::v1::PodIP;

    #[test]
    fn test_annotate_from_metadata() {
        let cases = vec![
            (
                FieldsSpec::default(),
                ObjectMeta::default(),
                LogEvent::default(),
            ),
            (
                FieldsSpec::default(),
                ObjectMeta {
                    name: Some("sandbox0-name".to_owned()),
                    namespace: Some("sandbox0-ns".to_owned()),
                    uid: Some("sandbox0-uid".to_owned()),
                    labels: Some(
                        vec![
                            ("sandbox0-label0".to_owned(), "val0".to_owned()),
                            ("sandbox0-label1".to_owned(), "val1".to_owned()),
                        ]
                        .into_iter()
                        .collect(),
                    ),
                    ..ObjectMeta::default()
                },
                {
                    let mut log = LogEvent::default();
                    log.insert("kubernetes.pod_name", "sandbox0-name");
                    log.insert("kubernetes.pod_namespace", "sandbox0-ns");
                    log.insert("kubernetes.pod_uid", "sandbox0-uid");
                    log.insert("kubernetes.pod_labels.sandbox0-label0", "val0");
                    log.insert("kubernetes.pod_labels.sandbox0-label1", "val1");
                    log
                },
            ),
            (
                FieldsSpec {
                    pod_name: "name".to_owned(),
                    pod_namespace: "ns".to_owned(),
                    pod_uid: "uid".to_owned(),
                    pod_labels: "labels".to_owned(),
                    ..Default::default()
                },
                ObjectMeta {
                    name: Some("sandbox0-name".to_owned()),
                    namespace: Some("sandbox0-ns".to_owned()),
                    uid: Some("sandbox0-uid".to_owned()),
                    labels: Some(
                        vec![
                            ("sandbox0-label0".to_owned(), "val0".to_owned()),
                            ("sandbox0-label1".to_owned(), "val1".to_owned()),
                        ]
                        .into_iter()
                        .collect(),
                    ),
                    ..ObjectMeta::default()
                },
                {
                    let mut log = LogEvent::default();
                    log.insert("name", "sandbox0-name");
                    log.insert("ns", "sandbox0-ns");
                    log.insert("uid", "sandbox0-uid");
                    log.insert("labels.sandbox0-label0", "val0");
                    log.insert("labels.sandbox0-label1", "val1");
                    log
                },
            ),
            // Ensure we properly handle labels with `.` as flat fields.
            (
                FieldsSpec::default(),
                ObjectMeta {
                    name: Some("sandbox0-name".to_owned()),
                    namespace: Some("sandbox0-ns".to_owned()),
                    uid: Some("sandbox0-uid".to_owned()),
                    labels: Some(
                        vec![
                            ("nested0.label0".to_owned(), "val0".to_owned()),
                            ("nested0.label1".to_owned(), "val1".to_owned()),
                            ("nested1.label0".to_owned(), "val2".to_owned()),
                            ("nested2.label0.deep0".to_owned(), "val3".to_owned()),
                        ]
                        .into_iter()
                        .collect(),
                    ),
                    ..ObjectMeta::default()
                },
                {
                    let mut log = LogEvent::default();
                    log.insert("kubernetes.pod_name", "sandbox0-name");
                    log.insert("kubernetes.pod_namespace", "sandbox0-ns");
                    log.insert("kubernetes.pod_uid", "sandbox0-uid");
                    log.insert("kubernetes.pod_labels.nested0\\.label0", "val0");
                    log.insert("kubernetes.pod_labels.nested0\\.label1", "val1");
                    log.insert("kubernetes.pod_labels.nested1\\.label0", "val2");
                    log.insert("kubernetes.pod_labels.nested2\\.label0\\.deep0", "val3");
                    log
                },
            ),
        ];

        for (fields_spec, metadata, expected) in cases.into_iter() {
            let mut log = LogEvent::default();
            annotate_from_metadata(&mut log, &fields_spec, &metadata);
            assert_eq!(log, expected);
        }
    }

    #[test]
    fn test_annotate_from_file_info() {
        let cases = vec![(
            FieldsSpec::default(),
            "/var/log/pods/sandbox0-ns_sandbox0-name_sandbox0-uid/sandbox0-container0-name/1.log",
            {
                let mut log = LogEvent::default();
                log.insert("kubernetes.container_name", "sandbox0-container0-name");
                log
            },
        ),(
            FieldsSpec{
                container_name: "container_name".to_owned(),
                ..Default::default()
            },
            "/var/log/pods/sandbox0-ns_sandbox0-name_sandbox0-uid/sandbox0-container0-name/1.log",
            {
                let mut log = LogEvent::default();
                log.insert("container_name", "sandbox0-container0-name");
                log
            },
        )];

        for (fields_spec, file, expected) in cases.into_iter() {
            let mut log = LogEvent::default();
            let file_info = parse_log_file_path(file).unwrap();
            annotate_from_file_info(&mut log, &fields_spec, &file_info);
            assert_eq!(log, expected);
        }
    }

    #[test]
    fn test_annotate_from_pod_spec() {
        let cases = vec![
            (
                FieldsSpec::default(),
                PodSpec::default(),
                LogEvent::default(),
            ),
            (
                FieldsSpec::default(),
                PodSpec {
                    node_name: Some("sandbox0-node-name".to_owned()),
                    ..Default::default()
                },
                {
                    let mut log = LogEvent::default();
                    log.insert("kubernetes.pod_node_name", "sandbox0-node-name");
                    log
                },
            ),
            (
                FieldsSpec {
                    pod_node_name: "node_name".to_owned(),
                    ..Default::default()
                },
                PodSpec {
                    node_name: Some("sandbox0-node-name".to_owned()),
                    ..Default::default()
                },
                {
                    let mut log = LogEvent::default();
                    log.insert("node_name", "sandbox0-node-name");
                    log
                },
            ),
        ];

        for (fields_spec, pod_spec, expected) in cases.into_iter() {
            let mut log = LogEvent::default();
            annotate_from_pod_spec(&mut log, &fields_spec, &pod_spec);
            assert_eq!(log, expected);
        }
    }

    #[test]
    fn test_annotate_from_pod_status() {
        let cases = vec![
            (
                FieldsSpec::default(),
                PodStatus::default(),
                LogEvent::default(),
            ),
            (
                FieldsSpec::default(),
                PodStatus {
                    pod_ip: Some("192.168.1.2".to_owned()),
                    ..Default::default()
                },
                {
                    let mut log = LogEvent::default();
                    log.insert("kubernetes.pod_ip", "192.168.1.2");
                    log
                },
            ),
            (
                FieldsSpec::default(),
                PodStatus {
                    pod_ips: Some(vec![PodIP {
                        ip: Some("192.168.1.2".to_owned()),
                    }]),
                    ..Default::default()
                },
                {
                    let mut log = LogEvent::default();
                    let mut ips_vec = Vec::new();
                    ips_vec.push("192.168.1.2");
                    log.insert("kubernetes.pod_ips", ips_vec);
                    log
                },
            ),
            (
                FieldsSpec {
                    pod_ip: "kubernetes.custom_pod_ip".to_owned(),
                    pod_ips: "kubernetes.custom_pod_ips".to_owned(),
                    ..FieldsSpec::default()
                },
                PodStatus {
                    pod_ip: Some("192.168.1.2".to_owned()),
                    pod_ips: Some(vec![
                        PodIP {
                            ip: Some("192.168.1.2".to_owned()),
                        },
                        PodIP {
                            ip: Some("192.168.1.3".to_owned()),
                        },
                    ]),
                    ..Default::default()
                },
                {
                    let mut log = LogEvent::default();
                    log.insert("kubernetes.custom_pod_ip", "192.168.1.2");
                    let mut ips_vec = Vec::new();
                    ips_vec.push("192.168.1.2");
                    ips_vec.push("192.168.1.3");
                    log.insert("kubernetes.custom_pod_ips", ips_vec);
                    log
                },
            ),
            (
                FieldsSpec {
                    pod_node_name: "node_name".to_owned(),
                    ..FieldsSpec::default()
                },
                PodStatus {
                    pod_ip: Some("192.168.1.2".to_owned()),
                    pod_ips: Some(vec![
                        PodIP {
                            ip: Some("192.168.1.2".to_owned()),
                        },
                        PodIP {
                            ip: Some("192.168.1.3".to_owned()),
                        },
                    ]),
                    ..Default::default()
                },
                {
                    let mut log = LogEvent::default();
                    log.insert("kubernetes.pod_ip", "192.168.1.2");
                    let mut ips_vec = Vec::new();
                    ips_vec.push("192.168.1.2");
                    ips_vec.push("192.168.1.3");
                    log.insert("kubernetes.pod_ips", ips_vec);
                    log
                },
            ),
        ];

        for (fields_spec, pod_status, expected) in cases.into_iter() {
            let mut log = LogEvent::default();
            annotate_from_pod_status(&mut log, &fields_spec, &pod_status);
            assert_eq!(log, expected);
        }
    }

    #[test]
    fn test_annotate_from_container() {
        let cases = vec![
            (
                FieldsSpec::default(),
                Container::default(),
                LogEvent::default(),
            ),
            (
                FieldsSpec::default(),
                Container {
                    image: Some("sandbox0-container-image".to_owned()),
                    ..Default::default()
                },
                {
                    let mut log = LogEvent::default();
                    log.insert("kubernetes.container_image", "sandbox0-container-image");
                    log
                },
            ),
            (
                FieldsSpec {
                    container_image: "container_image".to_owned(),
                    ..Default::default()
                },
                Container {
                    image: Some("sandbox0-container-image".to_owned()),
                    ..Default::default()
                },
                {
                    let mut log = LogEvent::default();
                    log.insert("container_image", "sandbox0-container-image");
                    log
                },
            ),
        ];

        for (fields_spec, container, expected) in cases.into_iter() {
            let mut log = LogEvent::default();
            annotate_from_container(&mut log, &fields_spec, &container);
            assert_eq!(log, expected);
        }
    }
}<|MERGE_RESOLUTION|>--- conflicted
+++ resolved
@@ -17,49 +17,29 @@
 #[derive(Deserialize, Serialize, Debug, Clone)]
 #[serde(deny_unknown_fields, default)]
 pub struct FieldsSpec {
-<<<<<<< HEAD
     pub pod_name: LookupBuf,
     pub pod_namespace: LookupBuf,
     pub pod_uid: LookupBuf,
+    pub pod_ip: String,
+    pub pod_ips: String,
     pub pod_labels: LookupBuf,
     pub pod_node_name: LookupBuf,
     pub container_name: LookupBuf,
     pub container_image: LookupBuf,
-=======
-    pub pod_name: String,
-    pub pod_namespace: String,
-    pub pod_uid: String,
-    pub pod_ip: String,
-    pub pod_ips: String,
-    pub pod_labels: String,
-    pub pod_node_name: String,
-    pub container_name: String,
-    pub container_image: String,
->>>>>>> fae73712
 }
 
 impl Default for FieldsSpec {
     fn default() -> Self {
         Self {
-<<<<<<< HEAD
             pod_name: LookupBuf::from("kubernetes.pod_name"),
             pod_namespace: LookupBuf::from("kubernetes.pod_namespace"),
             pod_uid: LookupBuf::from("kubernetes.pod_uid"),
+            pod_ip: "kubernetes.pod_ip".to_owned(),
+            pod_ips: "kubernetes.pod_ips".to_owned(),
             pod_labels: LookupBuf::from("kubernetes.pod_labels"),
             pod_node_name: LookupBuf::from("kubernetes.pod_node_name"),
             container_name: LookupBuf::from("kubernetes.container_name"),
             container_image: LookupBuf::from("kubernetes.container_image"),
-=======
-            pod_name: "kubernetes.pod_name".to_owned(),
-            pod_namespace: "kubernetes.pod_namespace".to_owned(),
-            pod_uid: "kubernetes.pod_uid".to_owned(),
-            pod_ip: "kubernetes.pod_ip".to_owned(),
-            pod_ips: "kubernetes.pod_ips".to_owned(),
-            pod_labels: "kubernetes.pod_labels".to_owned(),
-            pod_node_name: "kubernetes.pod_node_name".to_owned(),
-            container_name: "kubernetes.container_name".to_owned(),
-            container_image: "kubernetes.container_image".to_owned(),
->>>>>>> fae73712
         }
     }
 }
